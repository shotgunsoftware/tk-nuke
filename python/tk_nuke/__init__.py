--- conflicted
+++ resolved
@@ -32,7 +32,7 @@
 
 from .context import ClassicStudioContextSwitcher, PluginStudioContextSwitcher # noqa
 
-logger = tank.LogManager.get_logger(__name__)
+logger = sgtk.LogManager.get_logger(__name__)
 
 
 def __show_tank_disabled_message(details):
@@ -46,12 +46,8 @@
            "file. <br><br><i>Details:</i> %s" % details)
     nuke.message(msg)
 
-<<<<<<< HEAD
-def __create_tank_disabled_menu(details):
-=======
 
 def __create_tank_disabled_menu(details):    
->>>>>>> 83abb00c
     """
     Creates a std "disabled" shotgun menu
     """
@@ -62,19 +58,12 @@
         cmd = lambda d=details: __show_tank_disabled_message(d)
         sg_menu.addCommand("Toolkit is disabled.", cmd)
     else:
-<<<<<<< HEAD
         msg = "The Shotgun Pipeline Toolkit is disabled: %s" % details
         logger.error(msg)
         nuke.error(msg)
 
-
-def __create_tank_error_menu():
-=======
-        nuke.error("The Shotgun Pipeline Toolkit is disabled: %s" % details)
-
     
 def __create_tank_error_menu():    
->>>>>>> 83abb00c
     """
     Creates a std "error" tank menu and grabs the current context.
     Make sure that this is called from inside an except clause.
@@ -94,53 +83,20 @@
         cmd = lambda m=message: nuke.message(m)
         sg_menu.addCommand("[Shotgun Error - Click for details]", cmd)
     else:
-<<<<<<< HEAD
         msg = "The Shotgun Pipeline Toolkit caught an error: %s" % message
         logger.error(msg)
         nuke.error(msg)
 
-def __engine_refresh(tk, new_context):
-    """
-    Checks if the tank engine should be refreshed.
-=======
-        nuke.error("The Shotgun Pipeline Toolkit caught an error: %s" % message)
-
 
 def __engine_refresh(new_context):
     """
     Checks if the nuke engine should be created or just have the context changed.
-    If an engine is already started then we just need to change context, else we need to start the engine.
->>>>>>> 83abb00c
+    If an engine is already started then we just need to change context, 
+    else we need to start the engine.
     """
 
     engine_name = os.environ.get("TANK_NUKE_ENGINE_INIT_NAME")
-<<<<<<< HEAD
     logger.debug("Refreshing engine '%s'" % engine_name)
-
-    curr_engine = tank.platform.current_engine()
-    if curr_engine:
-        # an old engine is running.
-        if new_context == curr_engine.context:
-            # no need to restart the engine!
-            logger.debug("Same engine, same context. No restart needed.")
-            return
-        else:
-            # shut down the engine
-            curr_engine.destroy()
-
-    # try to create new engine
-    try:
-        logger.debug("Starting new engine: %s, %s, %s" % (engine_name, tk, new_context))
-        e = tank.platform.start_engine(engine_name, tk, new_context)
-        logger.debug("Successfully loaded %s" % e)
-    except tank.TankEngineInitError, e:
-        # context was not sufficient! - disable tank!
-        logger.exception("Engine could not be started.")
-        __create_tank_disabled_menu(e)
-
-
-def __tank_on_save_callback():
-=======
     
     curr_engine = sgtk.platform.current_engine()
     if curr_engine:
@@ -149,14 +105,21 @@
     else:
         # try to create new engine
         try:
+            logger.debug(
+                "Starting new engine: %s, %s, %s" % (
+                    engine_name, 
+                    new_context.sgtk, 
+                    new_context
+                )
+            )
             sgtk.platform.start_engine(engine_name, new_context.sgtk, new_context)
         except sgtk.TankEngineInitError as e:
             # context was not sufficient! - disable tank!
+            logger.exception("Engine could not be started.")
             __create_tank_disabled_menu(e)
          
     
 def __sgtk_on_save_callback():
->>>>>>> 83abb00c
     """
     Callback that fires every time a file is saved.
 
@@ -171,42 +134,32 @@
         # this file could be in another project altogether, so create a new Tank
         # API instance.
         try:
-<<<<<<< HEAD
-            tk = tank.tank_from_path(file_name)
+            tk = sgtk.sgtk_from_path(file_name)
             logger.debug("Tk instance '%r' associated with path '%s'" % (tk, file_name))
-        except tank.TankError, e:
+        except sgtk.TankError as e:
             logger.exception("Could not execute tank_from_path('%s')" % file_name)
-=======
-            tk = sgtk.sgtk_from_path(file_name)
-        except sgtk.TankError as e:
->>>>>>> 83abb00c
             __create_tank_disabled_menu(e)
             return
 
         # try to get current ctx and inherit its values if possible
         curr_ctx = None
-<<<<<<< HEAD
-        if tank.platform.current_engine():
-            curr_ctx = tank.platform.current_engine().context
-=======
         curr_engine = sgtk.platform.current_engine()
         if curr_engine:
             curr_ctx = curr_engine.context
->>>>>>> 83abb00c
 
         # and now extract a new context based on the file
         new_ctx = tk.context_from_path(file_name, curr_ctx)
         logger.debug("New context computed to be: %r" % new_ctx)
 
         # now restart the engine with the new context
-<<<<<<< HEAD
-        __engine_refresh(tk, new_ctx)
-    except Exception, e:
+        __engine_refresh(new_ctx)
+
+    except Exception:
         logger.exception("An exception was raised during addOnScriptSave callback.")
         __create_tank_error_menu()
 
 
-def tank_startup_node_callback():
+def __sgtk_on_load_callback():
     """
     Callback that fires every time a script is loaded.
 
@@ -215,114 +168,68 @@
     """
     try:
         logger.debug("SGTK Callback: addOnScriptLoad")
-        if nuke.root().name() == "Root":
-
-            # file->new
-            # base it on the context we 'inherited' from the prev session
-            # get the context from the previous session - this is helpful if user does file->new
-            logger.debug("File->New detected.")
-            project_root = os.environ.get("TANK_NUKE_ENGINE_INIT_PROJECT_ROOT")
-            logger.debug("Will spin up a new tk session based on "
-                         "previous session's config from '%s'" % project_root)
-            tk = tank.Tank(project_root)
-
-            ctx_str = os.environ.get("TANK_NUKE_ENGINE_INIT_CONTEXT")
-            if ctx_str:
-                try:
-                    new_ctx = tank.context.deserialize(ctx_str)
-                    logger.debug("Will use previous context '%r'" % new_ctx)
-                except:
-                    logger.debug("Could not extract previous context "
-                                 "from env var TANK_NUKE_ENGINE_INIT_CONTEXT. "
-                                 "New session will use empty context.")
-                    new_ctx = tk.context_empty()
-            else:
-                new_ctx = tk.context_empty()
-                logger.debug("No previous context found in TANK_NUKE_ENGINE_INIT_CONTEXT. "
-                             "New session will use empty context.")
-
-        else:
-            # file->open
-            file_name = nuke.root().name()
-            logger.debug("File->Open detected with file name '%s'" % file_name)
-
-            try:
-                tk = tank.tank_from_path(file_name)
-                logger.debug("Tk instance '%r' associated with path '%s'" % (tk, file_name))
-            except tank.TankError, e:
-                logger.exception("Could not execute tank_from_path('%s')" % file_name)
-=======
-        __engine_refresh(new_ctx)
-
-    except Exception:
-        __create_tank_error_menu()
-
-
-def sgtk_on_load_callback():
-    try:
-        # If we have opened a file then we should check if automatic context switching is enabled and change if possible
+        # If we have opened a file then we should check if automatic 
+        # context switching is enabled and change if possible
         engine = sgtk.platform.current_engine()
         file_name = nuke.root().name()
+        logger.debug("Currently running engine: %s" % (engine,))
+        logger.debug("File name to load: '%s'" % (file_name,))
 
         if file_name != "Root" and engine is not None and engine.get_setting("automatic_context_switch"):
-            # We have a current script, and we have an engine and the current environment is set to
-            # automatic context switch, so we should attempt to change the context to suit the file that is open.
+            # We have a current script, and we have an engine and the current environment 
+            # is set to automatic context switch, so we should attempt to change the 
+            # context to suit the file that is open.
+            logger.debug("Engine running, a script is loaded into nuke and auto-context switch is on.")
+            logger.debug("Will attempt to execute tank_from_path('%s')" % (file_name,))
             try:
-                # todo: do we need to create a new tk object, instead should we just check the context gets created correctly?
+                # todo: do we need to create a new tk object, instead should we just 
+                # check that the context gets created correctly?
                 tk = sgtk.sgtk_from_path(file_name)
+                logger.debug("Instance '%s'is associated with '%s'" % (tk, file_name))
             except sgtk.TankError as e:
->>>>>>> 83abb00c
+                logger.debug("No tk instance associated with '%s': %s" % (file_name, e))
                 __create_tank_disabled_menu(e)
                 return
 
             # try to get current ctx and inherit its values if possible
             curr_ctx = None
-<<<<<<< HEAD
-            if tank.platform.current_engine():
-                engine = tank.platform.current_engine()
-                logger.debug("Engine currently running: %s" % engine)
-                curr_ctx = engine.context
-
-            new_ctx = tk.context_from_path(file_name, curr_ctx)
-            logger.debug("New context computed to be: %r" % new_ctx)
-
-        # now restart the engine with the new context
-        __engine_refresh(tk, new_ctx)
-    except Exception, e:
-        logger.exception("An exception was raised during addOnScriptLoad callback.")
-=======
             if sgtk.platform.current_engine():
                 curr_ctx = sgtk.platform.current_engine().context
 
+            logger.debug("")
             new_ctx = tk.context_from_path(file_name, curr_ctx)
+            logger.debug("Current context: %r" % (curr_ctx,))
+            logger.debug("New context: %r" % (new_ctx,))
             # Now switch to the context appropriate for the file
             __engine_refresh(new_ctx)
 
         elif file_name != "Root" and engine is None:
-            # we have no engine, this maybe because the integration disabled itself, due to a non Toolkit file being
-            # opened, prior to this new file. We must create a sgtk instance from the script path.
+            # we have no engine, this maybe because the integration disabled itself, 
+            # due to a non Toolkit file being opened, prior to this new file. We must 
+            # create a sgtk instance from the script path.
+            logger.debug("Nuke file is already loaded but no tk engine running.")
+            logger.debug("Will attempt to execute tank_from_path('%s')" % (file_name,))
             try:
                 tk = sgtk.sgtk_from_path(file_name)
+                logger.debug("Instance '%s'is associated with '%s'" % (tk, file_name))
             except sgtk.TankError as e:
+                logger.debug("No tk instance associated with '%s': %s" % (file_name, e))
                 __create_tank_disabled_menu(e)
                 return
 
             new_ctx = tk.context_from_path(file_name)
+            logger.debug("New context: %r" % (new_ctx,))
             # Now switch to the context appropriate for the file
             __engine_refresh(new_ctx)
 
     except Exception:
->>>>>>> 83abb00c
+        logger.exception("An exception was raised during addOnScriptLoad callback.")
         __create_tank_error_menu()
 
 g_tank_callbacks_registered = False
 
-<<<<<<< HEAD
-def tank_ensure_callbacks_registered():
-=======
 
 def tank_ensure_callbacks_registered(engine=None):
->>>>>>> 83abb00c
     """
     Make sure that we have callbacks tracking context state changes.
     The OnScriptLoad callback really only comes into play when you're opening a file or creating a new script, when
@@ -335,7 +242,7 @@
     if not engine or engine.get_setting("automatic_context_switch"):
         global g_tank_callbacks_registered
         if not g_tank_callbacks_registered:
-            nuke.addOnScriptLoad(sgtk_on_load_callback)
+            nuke.addOnScriptLoad(__sgtk_on_load_callback)
             nuke.addOnScriptSave(__sgtk_on_save_callback)
             g_tank_callbacks_registered = True
     elif engine and not engine.get_setting("automatic_context_switch"):
@@ -343,6 +250,6 @@
         # are removed.
         global g_tank_callbacks_registered
         if g_tank_callbacks_registered:
-            nuke.removeOnScriptLoad(sgtk_on_load_callback)
+            nuke.removeOnScriptLoad(__sgtk_on_load_callback)
             nuke.removeOnScriptSave(__sgtk_on_save_callback)
             g_tank_callbacks_registered = False
